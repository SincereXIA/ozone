--- conflicted
+++ resolved
@@ -45,9 +45,6 @@
   RECON,
   DELETION,
   HA,
-<<<<<<< HEAD
+  BALANCER,
   UPGRADE
-=======
-  BALANCER
->>>>>>> 534eefa8
 }