/*
 * Licensed to the Apache Software Foundation (ASF) under one
 * or more contributor license agreements.  See the NOTICE file
 * distributed with this work for additional information
 * regarding copyright ownership.  The ASF licenses this file
 * to you under the Apache License, Version 2.0 (the
 * "License"); you may not use this file except in compliance
 * with the License.  You may obtain a copy of the License at
 * <p>
 * http://www.apache.org/licenses/LICENSE-2.0
 * <p>
 * Unless required by applicable law or agreed to in writing, software
 * distributed under the License is distributed on an "AS IS" BASIS,
 * WITHOUT WARRANTIES OR CONDITIONS OF ANY KIND, either express or implied.
 * See the License for the specific language governing permissions and
 * limitations under the License.
 */

package org.apache.hadoop.ozone.recon.scm;

import java.io.IOException;
import java.net.InetSocketAddress;
import java.util.HashSet;
import java.util.List;
import java.util.Map;
import java.util.Set;

import org.apache.hadoop.hdds.conf.OzoneConfiguration;
import org.apache.hadoop.hdds.scm.PlacementPolicy;
import org.apache.hadoop.hdds.scm.block.BlockManager;
import org.apache.hadoop.hdds.scm.container.CloseContainerEventHandler;
import org.apache.hadoop.hdds.scm.container.ContainerActionsHandler;
import org.apache.hadoop.hdds.scm.container.ContainerManagerV2;
import org.apache.hadoop.hdds.scm.container.ContainerReportHandler;
import org.apache.hadoop.hdds.scm.container.IncrementalContainerReportHandler;
import org.apache.hadoop.hdds.scm.container.ReplicationManager;
import org.apache.hadoop.hdds.scm.container.placement.algorithms.ContainerPlacementPolicyFactory;
import org.apache.hadoop.hdds.scm.container.placement.algorithms.SCMContainerPlacementMetrics;
import org.apache.hadoop.hdds.scm.events.SCMEvents;
import org.apache.hadoop.hdds.scm.ha.MockSCMHAManager;
import org.apache.hadoop.hdds.scm.ha.SCMContext;
import org.apache.hadoop.hdds.scm.ha.SCMHANodeDetails;
import org.apache.hadoop.hdds.scm.ha.SCMNodeDetails;
import org.apache.hadoop.hdds.scm.ha.SCMHAManager;
import org.apache.hadoop.hdds.scm.ha.SequenceIdGenerator;
import org.apache.hadoop.hdds.scm.metadata.SCMDBTransactionBufferImpl;
import org.apache.hadoop.hdds.scm.net.NetworkTopology;
import org.apache.hadoop.hdds.scm.net.NetworkTopologyImpl;
import org.apache.hadoop.hdds.scm.node.DeadNodeHandler;
import org.apache.hadoop.hdds.scm.node.NodeManager;
import org.apache.hadoop.hdds.scm.node.NodeReportHandler;
import org.apache.hadoop.hdds.scm.node.StaleNodeHandler;
import org.apache.hadoop.hdds.scm.pipeline.Pipeline;
import org.apache.hadoop.hdds.scm.pipeline.PipelineActionHandler;
import org.apache.hadoop.hdds.scm.pipeline.PipelineManager;
import org.apache.hadoop.hdds.scm.safemode.SafeModeManager;
import org.apache.hadoop.hdds.scm.server.OzoneStorageContainerManager;
import org.apache.hadoop.hdds.scm.server.SCMStorageConfig;
import org.apache.hadoop.hdds.server.events.EventQueue;
import org.apache.hadoop.hdds.upgrade.HDDSLayoutVersionManager;
import org.apache.hadoop.hdds.utils.db.DBStore;
import org.apache.hadoop.hdds.utils.db.DBStoreBuilder;
import org.apache.hadoop.io.IOUtils;
import org.apache.hadoop.ozone.recon.fsck.ContainerHealthTask;
import org.apache.hadoop.ozone.recon.persistence.ContainerHealthSchemaManager;
import org.apache.hadoop.ozone.recon.spi.ContainerDBServiceProvider;
import org.apache.hadoop.ozone.recon.spi.StorageContainerServiceProvider;
import org.apache.hadoop.ozone.recon.tasks.ReconTaskConfig;
import com.google.inject.Inject;
import static org.apache.hadoop.hdds.recon.ReconConfigKeys.RECON_SCM_CONFIG_PREFIX;
import static org.apache.hadoop.hdds.scm.server.StorageContainerManager.buildRpcServerStartMessage;
import org.hadoop.ozone.recon.schema.tables.daos.ReconTaskStatusDao;
import org.slf4j.Logger;
import org.slf4j.LoggerFactory;

/**
 * Recon's 'lite' version of SCM.
 */
public class ReconStorageContainerManagerFacade
    implements OzoneStorageContainerManager {

  // TODO: Fix Recon.

  private static final Logger LOG = LoggerFactory
      .getLogger(ReconStorageContainerManagerFacade.class);

  private final OzoneConfiguration ozoneConfiguration;
  private final ReconDatanodeProtocolServer datanodeProtocolServer;
  private final EventQueue eventQueue;
  private final SCMContext scmContext;
  private final SCMStorageConfig scmStorageConfig;
  private final DBStore dbStore;
  private final SCMHANodeDetails scmHANodeDetails;
  private final SCMHAManager scmhaManager;
  private final SequenceIdGenerator sequenceIdGen;

  private ReconNodeManager nodeManager;
  private ReconPipelineManager pipelineManager;
  private ReconContainerManager containerManager;
  private NetworkTopology clusterMap;
  private StorageContainerServiceProvider scmServiceProvider;
  private Set<ReconScmTask> reconScmTasks = new HashSet<>();
  private SCMContainerPlacementMetrics placementMetrics;
  private PlacementPolicy containerPlacementPolicy;
  private HDDSLayoutVersionManager scmLayoutVersionManager;

  @Inject
  public ReconStorageContainerManagerFacade(OzoneConfiguration conf,
      StorageContainerServiceProvider scmServiceProvider,
      ReconTaskStatusDao reconTaskStatusDao,
      ContainerHealthSchemaManager containerHealthSchemaManager,
      ContainerDBServiceProvider containerDBServiceProvider)
      throws IOException {
    scmHANodeDetails = SCMHANodeDetails.loadSCMHAConfig(conf);
    this.eventQueue = new EventQueue();
    eventQueue.setSilent(true);
    this.scmContext = SCMContext.emptyContext();
    this.ozoneConfiguration = getReconScmConfiguration(conf);
    this.scmStorageConfig = new ReconStorageConfig(conf);
    this.clusterMap = new NetworkTopologyImpl(conf);
    this.dbStore = DBStoreBuilder
        .createDBStore(ozoneConfiguration, new ReconSCMDBDefinition());
<<<<<<< HEAD

    this.scmLayoutVersionManager =
        new HDDSLayoutVersionManager(scmStorageConfig.getLayoutVersion());
=======
    this.scmhaManager = MockSCMHAManager.getInstance(
        true, new SCMDBTransactionBufferImpl());
    this.sequenceIdGen = new SequenceIdGenerator(
        conf, scmhaManager, ReconSCMDBDefinition.SEQUENCE_ID.getTable(dbStore));
>>>>>>> 685ff3fc
    this.nodeManager =
        new ReconNodeManager(conf, scmStorageConfig, eventQueue, clusterMap,
            ReconSCMDBDefinition.NODES.getTable(dbStore),
            this.scmLayoutVersionManager);
    placementMetrics = SCMContainerPlacementMetrics.create();
    this.containerPlacementPolicy =
        ContainerPlacementPolicyFactory.getPolicy(conf, nodeManager,
        clusterMap, true, placementMetrics);
    this.datanodeProtocolServer = new ReconDatanodeProtocolServer(
        conf, this, eventQueue);
    this.pipelineManager = ReconPipelineManager.newReconPipelineManager(
        conf,
        nodeManager,
        ReconSCMDBDefinition.PIPELINES.getTable(dbStore),
        eventQueue,
        scmhaManager,
        scmContext);
    this.containerManager = new ReconContainerManager(conf,
        dbStore,
        ReconSCMDBDefinition.CONTAINERS.getTable(dbStore),
        pipelineManager, scmServiceProvider,
        containerHealthSchemaManager, containerDBServiceProvider,
        scmhaManager, sequenceIdGen);
    this.scmServiceProvider = scmServiceProvider;

    NodeReportHandler nodeReportHandler =
        new NodeReportHandler(nodeManager);

    SafeModeManager safeModeManager = new ReconSafeModeManager();
    ReconPipelineReportHandler pipelineReportHandler =
        new ReconPipelineReportHandler(safeModeManager,
            pipelineManager, scmContext, conf, scmServiceProvider);

    PipelineActionHandler pipelineActionHandler =
        new PipelineActionHandler(pipelineManager, scmContext, conf);

    StaleNodeHandler staleNodeHandler =
        new StaleNodeHandler(nodeManager, pipelineManager, conf);
    DeadNodeHandler deadNodeHandler = new DeadNodeHandler(nodeManager,
        pipelineManager, containerManager);

    ContainerReportHandler containerReportHandler =
        new ReconContainerReportHandler(nodeManager, containerManager);

    IncrementalContainerReportHandler icrHandler =
        new ReconIncrementalContainerReportHandler(nodeManager,
            containerManager, scmContext);
    CloseContainerEventHandler closeContainerHandler =
        new CloseContainerEventHandler(
            pipelineManager, containerManager, scmContext);
    ContainerActionsHandler actionsHandler = new ContainerActionsHandler();
    ReconNewNodeHandler newNodeHandler = new ReconNewNodeHandler(nodeManager);

    eventQueue.addHandler(SCMEvents.DATANODE_COMMAND, nodeManager);
    eventQueue.addHandler(SCMEvents.NODE_REPORT, nodeReportHandler);
    eventQueue.addHandler(SCMEvents.PIPELINE_REPORT, pipelineReportHandler);
    eventQueue.addHandler(SCMEvents.PIPELINE_ACTIONS, pipelineActionHandler);
    eventQueue.addHandler(SCMEvents.STALE_NODE, staleNodeHandler);
    eventQueue.addHandler(SCMEvents.DEAD_NODE, deadNodeHandler);
    eventQueue.addHandler(SCMEvents.CONTAINER_REPORT, containerReportHandler);
    eventQueue.addHandler(SCMEvents.INCREMENTAL_CONTAINER_REPORT, icrHandler);
    eventQueue.addHandler(SCMEvents.CONTAINER_ACTIONS, actionsHandler);
    eventQueue.addHandler(SCMEvents.CLOSE_CONTAINER, closeContainerHandler);
    eventQueue.addHandler(SCMEvents.NEW_NODE, newNodeHandler);

    ReconTaskConfig reconTaskConfig = conf.getObject(ReconTaskConfig.class);
    reconScmTasks.add(new PipelineSyncTask(
        pipelineManager,
        scmServiceProvider,
        reconTaskStatusDao,
        reconTaskConfig));
    reconScmTasks.add(new ContainerHealthTask(
        containerManager,
        reconTaskStatusDao, containerHealthSchemaManager,
        containerPlacementPolicy,
        reconTaskConfig));
  }

  /**
   *  For every config key which is prefixed by 'recon.scmconfig', create a new
   *  config key without the prefix keeping the same value.
   *  For example, if recon.scm.a.b. = xyz, we add a new config like
   *  a.b.c = xyz. This is done to override Recon's passive SCM configs if
   *  needed.
   * @param configuration configuration object.
   * @return same configuration object with possible added elements.
   */
  private OzoneConfiguration getReconScmConfiguration(
      OzoneConfiguration configuration) {
    OzoneConfiguration reconScmConfiguration =
        new OzoneConfiguration(configuration);
    Map<String, String> reconScmConfigs =
        configuration.getPropsWithPrefix(RECON_SCM_CONFIG_PREFIX);
    for (Map.Entry<String, String> entry : reconScmConfigs.entrySet()) {
      reconScmConfiguration.set(entry.getKey(), entry.getValue());
    }
    return reconScmConfiguration;
  }

  /**
   * Start the Recon SCM subsystems.
   */
  @Override
  public void start() {
    if (LOG.isInfoEnabled()) {
      LOG.info(buildRpcServerStartMessage(
          "Recon ScmDatanodeProtocol RPC server",
          getDatanodeProtocolServer().getDatanodeRpcAddress()));
    }
    initializePipelinesFromScm();
    getDatanodeProtocolServer().start();
    this.reconScmTasks.forEach(ReconScmTask::start);
  }

  /**
   * Wait until service has completed shutdown.
   */
  @Override
  public void join() {
    try {
      getDatanodeProtocolServer().join();
    } catch (InterruptedException e) {
      Thread.currentThread().interrupt();
      LOG.info("Interrupted during StorageContainerManager join.");
    }
  }

  /**
   * Stop the Recon SCM subsystems.
   */
  @Override
  public void stop() {
    getDatanodeProtocolServer().stop();
    reconScmTasks.forEach(ReconScmTask::stop);
    try {
      LOG.info("Stopping SCM Event Queue.");
      eventQueue.close();
    } catch (Exception ex) {
      LOG.error("SCM Event Queue stop failed", ex);
    }
    IOUtils.cleanupWithLogger(LOG, nodeManager);
    IOUtils.cleanupWithLogger(LOG, containerManager);
    IOUtils.cleanupWithLogger(LOG, pipelineManager);
    LOG.info("Flushing container replica history to DB.");
    containerManager.flushReplicaHistoryMapToDB(true);
    try {
      dbStore.close();
    } catch (Exception e) {
      LOG.error("Can't close dbStore ", e);
    }
  }

  public ReconDatanodeProtocolServer getDatanodeProtocolServer() {
    return datanodeProtocolServer;
  }

  private void initializePipelinesFromScm() {
    try {
      List<Pipeline> pipelinesFromScm = scmServiceProvider.getPipelines();
      LOG.info("Obtained {} pipelines from SCM.", pipelinesFromScm.size());
      pipelineManager.initializePipelines(pipelinesFromScm);
    } catch (IOException ioEx) {
      LOG.error("Exception encountered while getting pipelines from SCM.",
          ioEx);
    }
  }

  @Override
  public NodeManager getScmNodeManager() {
    return nodeManager;
  }

  @Override
  public BlockManager getScmBlockManager() {
    return null;
  }

  @Override
  public PipelineManager getPipelineManager() {
    return pipelineManager;
  }

  @Override
  public ContainerManagerV2 getContainerManager() {
    return containerManager;
  }

  @Override
  public ReplicationManager getReplicationManager() {
    return null;
  }

  @Override
  public InetSocketAddress getDatanodeRpcAddress() {
    return getDatanodeProtocolServer().getDatanodeRpcAddress();
  }

  @Override
  public SCMNodeDetails getScmNodeDetails() {
    return scmHANodeDetails.getLocalNodeDetails();
  }

  public EventQueue getEventQueue() {
    return eventQueue;
  }
}<|MERGE_RESOLUTION|>--- conflicted
+++ resolved
@@ -120,16 +120,13 @@
     this.clusterMap = new NetworkTopologyImpl(conf);
     this.dbStore = DBStoreBuilder
         .createDBStore(ozoneConfiguration, new ReconSCMDBDefinition());
-<<<<<<< HEAD
 
     this.scmLayoutVersionManager =
         new HDDSLayoutVersionManager(scmStorageConfig.getLayoutVersion());
-=======
     this.scmhaManager = MockSCMHAManager.getInstance(
         true, new SCMDBTransactionBufferImpl());
     this.sequenceIdGen = new SequenceIdGenerator(
         conf, scmhaManager, ReconSCMDBDefinition.SEQUENCE_ID.getTable(dbStore));
->>>>>>> 685ff3fc
     this.nodeManager =
         new ReconNodeManager(conf, scmStorageConfig, eventQueue, clusterMap,
             ReconSCMDBDefinition.NODES.getTable(dbStore),
@@ -137,7 +134,7 @@
     placementMetrics = SCMContainerPlacementMetrics.create();
     this.containerPlacementPolicy =
         ContainerPlacementPolicyFactory.getPolicy(conf, nodeManager,
-        clusterMap, true, placementMetrics);
+            clusterMap, true, placementMetrics);
     this.datanodeProtocolServer = new ReconDatanodeProtocolServer(
         conf, this, eventQueue);
     this.pipelineManager = ReconPipelineManager.newReconPipelineManager(
